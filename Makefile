--- conflicted
+++ resolved
@@ -18,13 +18,13 @@
 .PHONY: yapf
 yapf:
 	yapf \
-			--diff \
-			--recursive \
-			--exclude src/dcos_e2e/_vendor \
-			--exclude src/dcos_e2e/_version.py \
-			--exclude release/ \
-			--exclude versioneer.py \
-			.
+	    --diff \
+	    --recursive \
+	    --exclude src/dcos_e2e/_vendor \
+	    --exclude src/dcos_e2e/_version.py \
+	    --exclude release/ \
+	    --exclude versioneer.py \
+	    .
 
 .PHONY: mypy
 mypy:
@@ -53,7 +53,6 @@
 .PHONY: pip-missing-reqs
 pip-missing-reqs:
 	pip-missing-reqs src/
-<<<<<<< HEAD
 
 .PHONY: pydocstyle
 pydocstyle:
@@ -65,10 +64,6 @@
 
 .PHONY: pyroma
 pyroma:
-=======
-	#pydocstyle
-	pylint *.py src/ tests/
->>>>>>> 41cbd9a1
 	pyroma .
 
 .PHONY: vulture
@@ -88,20 +83,20 @@
 # We put each one in a different target so that we can run these in parallel with --jobs
 .PHONY: lint
 lint: \
-		check-manifest \
-		doc8 \
-		flake8 \
-		isort \
-		linkcheck \
-		mypy \
-		pip-extra-reqs \
-		pip-missing-reqs \
-		pydocstyle \
-		pylint \
-		pyroma \
-		spelling \
-		vulture \
-		yapf
+    check-manifest \
+    doc8 \
+    flake8 \
+    isort \
+    linkcheck \
+    mypy \
+    pip-extra-reqs \
+    pip-missing-reqs \
+    pydocstyle \
+    pylint \
+    pyroma \
+    spelling \
+    vulture \
+    yapf
 
 # Attempt to clean leftovers by the test suite.
 .PHONY: clean
@@ -114,20 +109,20 @@
 .PHONY: fix-lint
 fix-lint:
 	autoflake \
-			--in-place \
-			--recursive \
-			--remove-all-unused-imports \
-			--remove-unused-variables \
-			--expand-star-imports \
-			--exclude src/dcos_e2e/_vendor,src/dcos_e2e/_version.py,versioneer.py,release \
-			.
+	    --in-place \
+	    --recursive \
+	    --remove-all-unused-imports \
+	    --remove-unused-variables \
+	    --expand-star-imports \
+	    --exclude src/dcos_e2e/_vendor,src/dcos_e2e/_version.py,versioneer.py,release \
+	    .
 	yapf \
-			--in-place \
-			--recursive \
-			--exclude src/dcos_e2e/_vendor \
-			--exclude src/dcos_e2e/_version.py \
-			--exclude versioneer.py \
-			.
+	    --in-place \
+	    --recursive \
+	    --exclude src/dcos_e2e/_vendor \
+	    --exclude src/dcos_e2e/_version.py \
+	    --exclude versioneer.py \
+	    .
 	isort --recursive --apply
 
 .PHONY: clean-artifacts
