--- conflicted
+++ resolved
@@ -233,15 +233,6 @@
             'MASTER_CTR': self._master_prefix,
             'AGENT_CTR': self._agent_prefix,
             'PUBLIC_AGENT_CTR': self._public_agent_prefix,
-<<<<<<< HEAD
-            'DCOS_GENERATE_CONFIG_PATH': str(generate_config_path),
-=======
-            'CUSTOM_MASTER_VOLUMES': ' '.join(master_mounts),
-            'NODE_VOLUMES': ' '.join(node_mounts),
-            # These are empty because they are already in `NODE_VOLUMES`, as
-            # done in `make install`.
-            'BOOTSTRAP_VOLUMES': '',
->>>>>>> ea250ed0
         }  # type: Dict[str, str]
 
         make_args = []
