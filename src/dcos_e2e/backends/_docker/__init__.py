--- conflicted
+++ resolved
@@ -360,64 +360,6 @@
             *cluster_backend.custom_master_mounts,
         ]
 
-<<<<<<< HEAD
-        for master_number in range(masters):
-            start_dcos_container(
-                existing_masters=self.masters,
-                container_base_name=self._master_prefix,
-                container_number=master_number,
-                dcos_num_masters=masters,
-                dcos_num_agents=agents + public_agents,
-                mounts=master_mounts,
-                tmpfs=node_tmpfs_mounts,
-                docker_image=docker_image_tag,
-                labels={
-                    **cluster_backend.docker_container_labels,
-                    **cluster_backend.docker_master_labels,
-                },
-                public_key_path=public_key_path,
-                docker_storage_driver=cluster_backend.docker_storage_driver,
-                docker_version=cluster_backend.docker_version,
-            )
-
-        for agent_number in range(agents):
-            start_dcos_container(
-                existing_masters=self.masters,
-                container_base_name=self._agent_prefix,
-                container_number=agent_number,
-                dcos_num_masters=masters,
-                dcos_num_agents=agents + public_agents,
-                mounts=private_agent_mounts,
-                tmpfs=node_tmpfs_mounts,
-                docker_image=docker_image_tag,
-                labels={
-                    **cluster_backend.docker_container_labels,
-                    **cluster_backend.docker_agent_labels,
-                },
-                public_key_path=public_key_path,
-                docker_storage_driver=cluster_backend.docker_storage_driver,
-                docker_version=cluster_backend.docker_version,
-            )
-
-        for public_agent_number in range(public_agents):
-            start_dcos_container(
-                existing_masters=self.masters,
-                container_base_name=self._public_agent_prefix,
-                container_number=public_agent_number,
-                dcos_num_masters=masters,
-                dcos_num_agents=agents + public_agents,
-                mounts=public_agent_mounts,
-                tmpfs=node_tmpfs_mounts,
-                docker_image=docker_image_tag,
-                labels={
-                    **cluster_backend.docker_container_labels,
-                    **cluster_backend.docker_public_agent_labels,
-                },
-                public_key_path=public_key_path,
-                docker_storage_driver=cluster_backend.docker_storage_driver,
-                docker_version=cluster_backend.docker_version,
-            )
-=======
         for nodes, prefix, labels, mounts in (
             (
                 masters,
@@ -455,7 +397,6 @@
                     ),
                     docker_version=cluster_backend.docker_version,
                 )
->>>>>>> b58ea951
 
     def install_dcos_from_url(
         self,
