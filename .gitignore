--- conflicted
+++ resolved
@@ -96,12 +96,5 @@
 vagrant/
 .vagrant/
 
-<<<<<<< HEAD
-*.DS_Store
-
-# mypy
 .mypy_cache/
-=======
-.mypy_cache/
-*.DS_Store
->>>>>>> 4965722b
+*.DS_Store